--- conflicted
+++ resolved
@@ -1,1093 +1,552 @@
-<<<<<<< HEAD
-# Alzheimer's Prediction API
-
-A FastAPI-based service for predicting Alzheimer's disease risk from patient clinical data using docker compose.
-
-![Model Comparison](readme_images/model_comparison.jpeg)
-
-*Performance comparison between XGBoost and Logistic Regression models across different metrics including accuracy, precision, recall, and F1-score.*
-
-## <img src="readme_images/hippo.jpeg" width="20" height="20" style="vertical-align: middle; margin-right: 8px;"> Architecture & Design
-
-### Local (Docker Compose)
-- **Containers:** `alzearly-datagen`, `alzearly-train`, `alzearly-serve`
-- **Flow:** data → `/Data/featurized/` → train → `artifacts/latest/` → FastAPI serve
-- **Run:** `python scripts/start_compose.py`
-
-### Cloud (GCP)
-- **Region:** `europe-west4` (Netherlands) for EU locality
-- **Data:** GCS for Parquet + model artifacts; BigQuery external table over Parquet
-- **Compute:**  
-  - Cloud Run Jobs → run **datagen** + **train**, save outputs to GCS  
-  - Cloud Run Service → runs FastAPI, loads latest model from GCS, auto-scales to zero
-- **Tracking:** metrics + params saved with artifacts in GCS (optional: MLflow)
-
-**Flows:**  
-- **Local:** Docker volumes hold data + artifacts, FastAPI on port 8001  
-- **Cloud:** Cloud Run Jobs produce data/models in GCS → BigQuery queries data → Cloud Run serves predictions
-
-## <img src="readme_images/hippo.jpeg" width="20" height="20" style="vertical-align: middle; margin-right: 8px;"> Pipeline Architecture & Flow
-
-### Pipeline Overview
-The Alzearly system follows this intelligent pipeline with user control:
-
-1. **Data Generation** (`datagen` service)
-   - Creates synthetic patient data in `../Data/alzearly/raw/`
-   - Preprocesses data to `../Data/alzearly/featurized/`
-   - **Runs when**: Data doesn't exist OR user chooses to regenerate
-
-2. **Model Training** (`training` service)  
-   - Trains ML model using featurized data
-   - Saves artifacts to `artifacts/latest/`
-   - **Runs when**: Model doesn't exist OR user chooses to retrain
-
-3. **API Server** (`serve` service)
-   - Loads trained model and serves FastAPI endpoints
-   - **Runs when**: Both data and model exist
-   - **Cannot run** if data or model are missing
-
-
-## <img src="readme_images/hippo.jpeg" width="20" height="20" style="vertical-align: middle; margin-right: 8px;"> Cloud Pipeline Setup (Google Cloud Platform)
-
-For complete Google Cloud Platform setup instructions, including BigQuery data upload and querying, see: **[docs/google-cloud-setup.md](docs/google-cloud-setup.md)**
-
-### Quick Summary:
-1. **Install Google Cloud CLI** and authenticate
-2. **Generate data** using `make gen-data-tiny`
-3. **Upload to BigQuery**: 
-   ```bash
-   python src/cli/upload_bigQuery.py --data-path /Data/featurized --project-id YOUR_PROJECT_ID
-   ```
-4. **View data** in [BigQuery Console](https://console.cloud.google.com/bigquery)
-
-
-## <img src="readme_images/hippo.jpeg" width="20" height="20" style="vertical-align: middle; margin-right: 8px;"> Quick Start Summary
-
-<div>
-
-**🚀 Get Started in 4 Steps:**
-
-1. **Clone the repository:**
-   ```bash
-   git clone https://github.com/michaljac/alzearly.git
-   cd alzearly
-   ```
-2. **Prerequisites**
-- **Windows:**
-```cmd
-md ..\Data\alzearly\raw
-md ..\Data\alzearly\featurized
-md artifacts
-```
-
-3. **Build the image**
-- **Windows:**
-```bash
-docker build -t alzearly:v1 -f Dockerfile .
-```
-
-4. **Start the services:**
-
-**Option A: Use the Python launcher (Recommended):**
-```bash
-python scripts/start_compose.py
-```
-
-**Option B: Use OS-specific scripts:**
-- **Windows:**
-  ```cmd
-  scripts\start_compose.bat
-  ```
-
-**Re-train if needed:**
-```bash
-python scripts/start_compose.py --retrain
-```
-
-**💡 Port Configuration:**
-The default port is 8001, but you can customize it:
-- **Environment variable:** `APP_PORT=8002 python scripts/start_compose.py`
-- **Config file:** Edit `config/serve.yaml` to change `app_port: 8002`
-- **Auto-port discovery:** If port 8001 is busy, the system will automatically find an available port
-
-
-4. **Access the API:**
-   - **API Documentation:** `http://localhost:8001/docs` (or your configured port)
-   - **Health Check:** `http://localhost:8001/health` (or your configured port)
-   - **Predictions:** `http://localhost:8001/predict` (or your configured port)
-
-
-**That's it!** The pipeline will automatically generate data, train models, and start the API server.
-
-**💡 Automation Features:**
-- **MLflow tracking** is automatically enabled (no user input required)
-- **Port discovery** automatically finds available ports if defaults are busy
-- **Smart data detection** with user prompts for existing data/model regeneration
-
-</div>
-
-
-### **Alternative: Run Individual Services**
-
-**Data Generation Only:**
-```bash
-docker-compose --profile datagen up
-```
-
-**Training Only:**
-```bash
-docker-compose --profile training up
-```
-
-**Serving Only (requires trained models):**
-```bash
-docker-compose --profile serve up
-```
-
-## <img src="readme_images/hippo.jpeg" width="20" height="20" style="vertical-align: middle; margin-right: 8px;"> Manual Service Execution
-
-### Run Individual Services Only
-If you want to run specific parts of the pipeline manually:
-
-#### Generate Data Only
-```bash
-# Create directories first
-mkdir -p ../Data/alzearly/{raw,featurized}
-mkdir -p artifacts
-
-# Generate data (always creates fresh data)
-docker compose run --rm datagen
-```
-
-#### Train Model Only (requires existing data)
-```bash
-# Train model (always creates fresh model)
-docker compose run --rm training
-```
-
-#### Serve API Only (requires existing data + model)
-```bash
-# Start server (only works if data and model exist)
-docker compose up serve
-```
-
-### Service Dependencies & Requirements
-- **Training** requires: Featurized data in `../Data/alzearly/featurized/`
-- **Serving** requires: Model artifacts in `artifacts/latest/`
-- **Data generation** creates: Raw and featurized data directories
-
-### ⚠️ Important Notes
-- **Cannot serve** without existing data and model
-- **Must generate data first** if it doesn't exist
-- **Must train model** after data generation
-- **User choice** determines if existing data/model should be regenerated
-
-## <img src="readme_images/hippo.jpeg" width="20" height="20" style="vertical-align: middle; margin-right: 8px;"> Project Structure
-
-```
-alzearly/                    # Project root
-├── Dockerfile               # Main application image
-├── .dockerignore            # Docker exclusions
-├── src/                     # Source code
-│   ├── api/                # API server code
-│   │   └── run_serve.py    # FastAPI server
-│   ├── cli/                # Command-line tools
-│   │   ├── cli.py          # Main CLI interface
-│   │   ├── run_datagen.py  # Data generation
-│   │   └── run_training.py # Model training
-│   ├── config.py           # Configuration management
-│   ├── data_gen.py         # Data generation logic
-│   ├── preprocess.py       # Data preprocessing
-│   ├── train.py            # Model training
-│   ├── utils.py            # Utility functions
-│   └── ...                 # Other modules
-├── scripts/                 # Platform-specific scripts
-│   ├── start_compose.py    # Cross-platform launcher
-│   └── start_compose.bat   # Windows startup
-├── config/                  # Configuration files
-│   ├── data_gen.yaml       # Data generation config
-│   ├── model.yaml          # Model training config
-│   ├── preprocess.yaml     # Preprocessing config
-│   └── serve.yaml          # Server configuration
-├── tests/                   # Test suite
-├── docker-compose.yml       # Service orchestration
-├── requirements.txt         # Python dependencies
-└── README.md               # This file
-```
-
-## <img src="readme_images/hippo.jpeg" width="20" height="20" style="vertical-align: middle; margin-right: 8px;"> Key Implementation Snippets
-
-**Smart Data Detection in Pipeline:**
-```python
-# Automatically detects if data exists and generates if needed
-def run_training_pipeline():
-    """Run the complete training pipeline automatically."""
-    try:
-        from src.cli.run_training import main
-        return main() == 0
-    except Exception as e:
-        print(f"❌ Training pipeline failed: {e}")
-        return False
-```
-
-
-## <img src="readme_images/hippo.jpeg" width="20" height="20" style="vertical-align: middle; margin-right: 8px;"> Manual Docker Commands (Advanced)
-
-<div>
-
-If you prefer to run containers individually or need custom configurations:
-
-### **Build Images**
-```bash
-
-# Windows (without network host flag)
-docker build -f Dockerfile -t alzearly:v1 .
-```
-
-### **Run Individual Services**
-
-**Data Generation:**
-```bash
-docker run --rm -v "$(pwd):/workspace" -v "$(pwd)/../Data/alzearly:/Data" alzearly:v1 python src/cli/run_datagen.py
-```
-
-**Training:**
-```bash
-docker run --rm -v "$(pwd):/workspace" -v "$(pwd)/../Data/alzearly:/Data" alzearly:v1 python src/cli/run_training.py
-```
-
-**Serving (with port mapping):**
-```bash
-docker run --rm -v "$(pwd):/workspace" -v "$(pwd)/../Data/alzearly:/Data" -p 8001:8001 alzearly:v1 python src/api/run_serve.py
-```
-
-**Note:** These commands work on Windows.
-Docker Compose is recommended for easier management.
-
-## <img src="readme_images/hippo.jpeg" width="20" height="20" style="vertical-align: middle; margin-right: 8px;"> API Endpoints
-
-<div>
-
-### **Main Endpoint: POST `/predict`**
-**Check if a patient is at risk for Alzheimer's disease.**
-
-**Request:**
-```json
-{
-  "items": [
-    {
-      "age": 65.0, "bmi": 26.5, "systolic_bp": 140.0, "diastolic_bp": 85.0,
-      "heart_rate": 72.0, "temperature": 37.0, "glucose": 95.0,
-      "cholesterol_total": 200.0, "hdl": 45.0, "ldl": 130.0, "triglycerides": 150.0,
-      "creatinine": 1.2, "hemoglobin": 14.5, "white_blood_cells": 7.5, "platelets": 250.0,
-      "num_encounters": 3, "num_medications": 2, "num_lab_tests": 5
-    }
-  ]
-}
-```
-
-**Response:**
-```json
-{
-  "predictions": [
-    {
-      "probability": 0.75,  // Risk score (0.0 = no risk, 1.0 = high risk)
-      "label": 1            // 0 = low risk, 1 = high risk
-    }
-  ]
-}
-```
-
-### **Other Endpoints:**
-- **GET `/health`** - Service health check
-- **GET `/version`** - Model version info
-- **GET `/docs`** - Interactive API documentation
-- **GET `/`** - API information
-
-</div>
-</div>
-
-## <img src="readme_images/hippo.jpeg" width="20" height="20" style="vertical-align: middle; margin-right: 8px;"> ML Pipeline & Technical Decisions
-
-<div>
-
-### **Core Architecture:**
-- **Patient-level splits** → Prevents data leakage
-- **Feature engineering** → Temporal aggregations (mean, std, min, max, count)
-- **Two-stage feature selection** → Variance threshold + XGBoost importance
-- **Optimized models** → XGBoost (50 trees, hist method) + Logistic Regression (liblinear solver)
-
-### **Key Design Decisions:**
-
-**Why Class Weight Over SMOTE?**
-```python
-# Applied during model training - no data leakage
-params['class_weight'] = 'balanced'  # For Logistic Regression
-scale_pos_weight = neg_count / pos_count  # For XGBoost
-```
-✅ **No data leakage** - Doesn't create synthetic samples in validation/test sets  
-✅ **Computational efficiency** - No additional preprocessing overhead  
-✅ **Production stability** - Preserves original data distribution
-
-**Why Patient-Level Splitting?**
-```python
-# Prevents data leakage by keeping all records from same patient together
-train_patients, val_patients = train_test_split(
-    unique_patients, test_size=0.2, stratify=patient_labels
-)
-```
-🚫 **Prevents leakage** - Patient's future data won't leak into training set  
-📊 **Realistic evaluation** - Simulates real-world deployment scenarios
-
-**Performance Optimizations:**
-- **Conditional data cleaning** → Only processes data if NaN values exist
-- **Optimized hyperparameters** → 2x faster training while maintaining accuracy
-- **Efficient feature selection** → Reduces training time by 50-70%
-
-</div>
-</div>
-
-## <img src="readme_images/hippo.jpeg" width="20" height="20" style="vertical-align: middle; margin-right: 8px;"> Testing the API
-
-<div>
-
-**Easiest way:** Visit `http://localhost:8001/docs` for interactive testing
-
-**Quick test with curl:**
-```bash
-curl -s -X POST http://localhost:8001/predict \
-  -H "Content-Type: application/json" \
-  -d @examples/predict_request.json | jq .
-```
-
-## <img src="readme_images/hippo.jpeg" width="20" height="20" style="vertical-align: middle; margin-right: 8px;"> Required Patient Data Fields
-
-<div>
-
-| Field | Type | Range | Description |
-|-------|------|-------|-------------|
-| `age` | float | 0-120 | Patient age |
-| `bmi` | float | 10-100 | Body mass index |
-| `systolic_bp` | float | 50-300 | Systolic blood pressure |
-| `diastolic_bp` | float | 30-200 | Diastolic blood pressure |
-| `heart_rate` | float | 30-200 | Heart rate |
-| `temperature` | float | 35-42 | Body temperature (Celsius) |
-| `glucose` | float | 20-1000 | Blood glucose level |
-| `cholesterol_total` | float | 50-500 | Total cholesterol |
-| `hdl` | float | 10-200 | HDL cholesterol |
-| `ldl` | float | 10-300 | LDL cholesterol |
-| `triglycerides` | float | 10-1000 | Triglycerides |
-| `creatinine` | float | 0.1-20 | Creatinine level |
-| `hemoglobin` | float | 5-25 | Hemoglobin level |
-| `white_blood_cells` | float | 1-50 | White blood cell count |
-| `platelets` | float | 50-1000 | Platelet count |
-| `num_encounters` | int | ≥0 | Number of healthcare encounters |
-| `num_medications` | int | ≥0 | Number of medications |
-| `num_lab_tests` | int | ≥0 | Number of lab tests |
-
-</div>
-</div>
-
-## <img src="readme_images/hippo.jpeg" width="20" height="20" style="vertical-align: middle; margin-right: 8px;"> Docker Setup & Requirements
-
-<div>
-
-### Prerequisites
-
-* **Docker**: Engine ≥ **20.10** and **Docker Compose v1**
-* **Disk space**:
-
-    * `alzearly:v1` ≈ **1.47 GB**
-  * **Effective on-disk (with layer sharing)**: \~**2–2.5 GB** for images
-  * **Data/artifacts (defaults)**: \~**1–3 GB**
-  * **Recommendation**: keep **≥ 8 GB** free to be safe
-* **Memory**:
-
-  * Serving: **≥1 GB**
-  * Training (XGBoost): **≥4 GB** minimum, **8 GB+** recommended
-* **CPU**: **2+ cores** minimum (4+ recommended)
-* **GPU (optional)**: NVIDIA GPU + NVIDIA Container Toolkit if you plan to use CUDA
-
-
-
-### **Container Specifications**
-| Container | Base Image | Purpose | Key Dependencies |
-|-----------|------------|---------|------------------|
-| `alzearly:v1` | Python 3.10-slim-bullseye | All services (datagen, train, serve) | pandas, polars, numpy, xgboost, sklearn, mlflow, fastapi, uvicorn |
-
-
-
-</div>
-
-## <img src="readme_images/hippo.jpeg" width="20" height="20" style="vertical-align: middle; margin-right: 8px;"> Key Configuration Parameters
-
-<div>
-
-### **Data Generation (`config/data_gen.yaml`)**
-```yaml
-dataset:
-  n_patients: 3000          # Number of patients to generate
-  years: [2021, 2022, 2023, 2024]  # Years to generate data for
-  positive_rate: 0.08       # Alzheimer's positive rate (5-10% recommended)
-```
-
-### **Model Training (`config/model.yaml`)**
-```yaml
-xgboost:
-  n_estimators: 50          # Number of trees (optimized for speed)
-  max_depth: 4              # Tree depth (prevents overfitting)
-  learning_rate: 0.2        # Learning rate (faster convergence)
-  tree_method: "hist"       # Tree building algorithm (2-3x faster)
-
-class_imbalance:
-  method: "class_weight"    # Options: "class_weight", "smote", "none"
-```
-
-</div>
-</div>
-
-## <img src="readme_images/hippo.jpeg" width="20" height="20" style="vertical-align: middle; margin-right: 8px;"> Technical Deep Dive
-
-<div>
-
-### **Core Technologies & Libraries**
-- **🤖 ML Stack**: XGBoost, Scikit-learn, NumPy/Pandas, Polars
-- **📊 MLOps**: MLflow (automatically enabled), Pydantic, FastAPI
-- **🐳 DevOps**: Docker, Volume Mounts, Environment Variables
-
-### **Critical Parameters Explained**
-
-| Parameter | Default | Impact | When to Change |
-|-----------|---------|--------|----------------|
-| `n_patients` | 3000 | Dataset size & training time | **Increase** for better performance<br>**Decrease** for faster iteration |
-| `positive_rate` | 0.08 | Class balance | **Increase** for more positive cases<br>**Decrease** for rare disease simulation |
-| `n_estimators` | 50 | Training speed vs accuracy | **Increase** for better performance<br>**Decrease** for faster training |
-
-### **Performance vs. Accuracy Trade-offs**
-```yaml
-# Fast Training (current settings)
-xgboost:
-  n_estimators: 50      # 2x faster than default
-  max_depth: 4          # Prevents overfitting
-  learning_rate: 0.2    # Faster convergence
-
-# High Accuracy (production settings)
-xgboost:
-  n_estimators: 200     # More trees for better performance
-  max_depth: 6          # Capture more complex patterns
-  learning_rate: 0.1    # More stable training
-```
-
-</div>
-</div>
-
-## <img src="readme_images/hippo.jpeg" width="20" height="20" style="vertical-align: middle; margin-right: 8px;"> Important Notes
-
-<div>
-
-1. **Model Requirements**: The server requires trained model artifacts in `artifacts/latest/` directory
-2. **Medical Disclaimer**: This is a research tool and should not be used for clinical diagnosis
-3. **Port Conflicts**: The server automatically finds available ports to avoid conflicts
-
-</div>
-</div>
-
-## <img src="readme_images/hippo.jpeg" width="20" height="20" style="vertical-align: middle; margin-right: 8px;"> Troubleshooting
-
-<div>
-
-### **Common Issues:**
-- **Port Already in Use**: Let server auto-find port or specify: `python src/api/run_serve.py --port 8005`
-- **Model Not Found**: Ensure training completed and `artifacts/latest/` exists
-- **YAML/PyYAML Issues**: Docker containers handle dependencies automatically
-
-### **Docker Dependencies:**
-All Python dependencies (including PyYAML) are pre-installed in Docker containers. No manual installation required.
-
-
-</div>
-
-## <img src="readme_images/hippo.jpeg" width="20" height="20" style="vertical-align: middle; margin-right: 8px;"> Service Status & Debugging
-
-### Check Service Status
-```bash
-# View all services
-docker compose ps
-
-# View specific service
-docker compose ps serve
-
-# View service logs
-docker compose logs serve
-```
-
-### Common Issues
-- **"Service failed"**: Container may need more startup time (try increasing timeout)
-- **Port conflicts**: Change port in `config/serve.yaml`
-- **Missing artifacts**: Run `docker compose run --rm training` to create model
-- **Cannot serve without data/model**: Must generate data and train model first
-
-## <img src="readme_images/hippo.jpeg" width="20" height="20" style="vertical-align: middle; margin-right: 8px;"> Related Files
-
-<div>
-
-- `docker-compose.yml` - Cross-platform orchestration
-- `Dockerfile` - Main application image
-- `src/api/run_serve.py` - FastAPI server script
-- `src/cli/run_training.py` - Model training script
-- `src/cli/run_datagen.py` - Data generation script
-- `scripts/start_compose.py` - Cross-platform launcher
-- `artifacts/latest/` - Trained model and metadata
-- `requirements.txt` - Python dependencies
-- `config/` - Configuration files directory
-- `src/config.py` - Configuration management system
-
-</div>
-</div>
-
-</div>
-</div>
-=======
-# Alzheimer's Prediction API
-
-A FastAPI-based service for predicting Alzheimer's disease risk from patient clinical data using docker compose.
-
-## Engineering Standards
-
-This repository follows governed engineering rules documented in `docs/rules.mdc` with formal versioning (R-* v1.0+). Rule changes require version bumps and change log entries.
-
-![Model Comparison](readme_images/model_comparison.jpeg)
-
-*Performance comparison between XGBoost and Logistic Regression models across different metrics including accuracy, precision, recall, and F1-score.*
-
-## <img src="readme_images/hippo.jpeg" width="20" height="20" style="vertical-align: middle; margin-right: 8px;"> Architecture & Design
-
-### Local (Docker Compose)
-- **Containers:** `alzearly-datagen`, `alzearly-train`, `alzearly-serve`
-- **Flow:** data → `/Data/featurized/` → train → `artifacts/latest/` → FastAPI serve
-- **Run:** `python scripts/start_compose.py`
-
-### Cloud (GCP)
-- **Region:** `europe-west4` (Netherlands) for EU locality
-- **Data:** GCS for Parquet + model artifacts; BigQuery external table over Parquet
-- **Compute:**  
-  - Cloud Run Jobs → run **datagen** + **train**, save outputs to GCS  
-  - Cloud Run Service → runs FastAPI, loads latest model from GCS, auto-scales to zero
-- **Tracking:** metrics + params saved with artifacts in GCS (optional: MLflow)
-
-**Flows:**  
-- **Local:** Docker volumes hold data + artifacts, FastAPI on port 8001  
-- **Cloud:** Cloud Run Jobs produce data/models in GCS → BigQuery queries data → Cloud Run serves predictions
-
-## <img src="readme_images/hippo.jpeg" width="20" height="20" style="vertical-align: middle; margin-right: 8px;"> Pipeline Architecture & Flow
-
-### Pipeline Overview
-The Alzearly system follows this intelligent pipeline with user control:
-
-1. **Data Generation** (`datagen` service)
-   - Creates synthetic patient data in `../Data/alzearly/raw/`
-   - Preprocesses data to `../Data/alzearly/featurized/`
-   - **Runs when**: Data doesn't exist OR user chooses to regenerate
-
-2. **Model Training** (`training` service)  
-   - Trains ML model using featurized data
-   - Saves artifacts to `artifacts/latest/`
-   - **Runs when**: Model doesn't exist OR user chooses to retrain
-
-3. **API Server** (`serve` service)
-   - Loads trained model and serves FastAPI endpoints
-   - **Runs when**: Both data and model exist
-   - **Cannot run** if data or model are missing
-
-### Pipeline Flow Examples
-
-
-```
-
-## <img src="readme_images/hippo.jpeg" width="20" height="20" style="vertical-align: middle; margin-right: 8px;"> Quick Start Summary
-
-<div>
-
-**🚀 Get Started in 4 Steps:**
-
-1. **Clone the repository:**
-   ```bash
-   git clone https://github.com/michaljac/alzearly.git
-   cd alzearly
-   ```
-2. **Prerequisites**
-- **Windows:**
-```cmd
-md ..\Data\alzearly\raw
-md ..\Data\alzearly\featurized
-md artifacts
-```
-
-3. **Build the image**
-- **Windows:**
-```bash
-docker build -t alzearly:v1 -f Dockerfile .
-```
-
-4. **Start the services (Cross-platform):**
-
-**Option A: Use the Python launcher (Recommended):**
-```bash
-python scripts/start_compose.py
-```
-
-**Option B: Use OS-specific scripts:**
-- **Windows:**
-  ```cmd
-  scripts\start_compose.bat
-  ```
-
-**Re-train if needed:**
-```bash
-python scripts/start_compose.py --retrain
-```
-
-**💡 Port Configuration:**
-The default port is 8001, but you can customize it:
-- **Environment variable:** `APP_PORT=8002 python scripts/start_compose.py`
-- **Config file:** Edit `config/serve.yaml` to change `app_port: 8002`
-- **Auto-port discovery:** If port 8001 is busy, the system will automatically find an available port
-
-
-4. **Access the API:**
-   - **API Documentation:** `http://localhost:8001/docs` (or your configured port)
-   - **Health Check:** `http://localhost:8001/health` (or your configured port)
-   - **Predictions:** `http://localhost:8001/predict` (or your configured port)
-
-
-**That's it!** The pipeline will automatically generate data, train models, and start the API server.
-
-**💡 Automation Features:**
-- **MLflow tracking** is automatically enabled (no user input required)
-- **Port discovery** automatically finds available ports if defaults are busy
-- **Smart data detection** with user prompts for existing data/model regeneration
-
-</div>
-
-
-### **Alternative: Run Individual Services**
-
-**Data Generation Only:**
-```bash
-docker-compose --profile datagen up
-```
-
-**Training Only:**
-```bash
-docker-compose --profile training up
-```
-
-**Serving Only (requires trained models):**
-```bash
-docker-compose --profile serve up
-```
-
-## <img src="readme_images/hippo.jpeg" width="20" height="20" style="vertical-align: middle; margin-right: 8px;"> Manual Service Execution
-
-### Run Individual Services Only
-If you want to run specific parts of the pipeline manually:
-
-#### Generate Data Only
-```bash
-# Create directories first
-mkdir -p ../Data/alzearly/{raw,featurized}
-mkdir -p artifacts
-
-# Generate data (always creates fresh data)
-docker compose run --rm datagen
-```
-
-#### Train Model Only (requires existing data)
-```bash
-# Train model (always creates fresh model)
-docker compose run --rm training
-```
-
-#### Serve API Only (requires existing data + model)
-```bash
-# Start server (only works if data and model exist)
-docker compose up serve
-```
-
-### Service Dependencies & Requirements
-- **Training** requires: Featurized data in `../Data/alzearly/featurized/`
-- **Serving** requires: Model artifacts in `artifacts/latest/`
-- **Data generation** creates: Raw and featurized data directories
-
-### ⚠️ Important Notes
-- **Cannot serve** without existing data and model
-- **Must generate data first** if it doesn't exist
-- **Must train model** after data generation
-- **User choice** determines if existing data/model should be regenerated
-
-## <img src="readme_images/hippo.jpeg" width="20" height="20" style="vertical-align: middle; margin-right: 8px;"> Project Structure
-
-```
-alzearly/                    # Project root
-├── Dockerfile               # Main application image
-├── .dockerignore            # Docker exclusions
-├── src/                     # Source code
-│   ├── api/                # API server code
-│   │   └── run_serve.py    # FastAPI server
-│   ├── cli/                # Command-line tools
-│   │   ├── cli.py          # Main CLI interface
-│   │   ├── run_datagen.py  # Data generation
-│   │   └── run_training.py # Model training
-│   ├── config.py           # Configuration management
-│   ├── data_gen.py         # Data generation logic
-│   ├── preprocess.py       # Data preprocessing
-│   ├── train.py            # Model training
-│   ├── utils.py            # Utility functions
-│   └── ...                 # Other modules
-├── scripts/                 # Platform-specific scripts
-│   ├── start_compose.py    # Cross-platform launcher
-│   └── start_compose.bat   # Windows startup
-├── config/                  # Configuration files
-│   ├── data_gen.yaml       # Data generation config
-│   ├── model.yaml          # Model training config
-│   ├── preprocess.yaml     # Preprocessing config
-│   └── serve.yaml          # Server configuration
-├── tests/                   # Test suite
-├── docker-compose.yml       # Service orchestration
-├── requirements.txt         # Python dependencies
-└── README.md               # This file
-```
-
-## <img src="readme_images/hippo.jpeg" width="20" height="20" style="vertical-align: middle; margin-right: 8px;"> Key Implementation Snippets
-
-**Smart Data Detection in Pipeline:**
-```python
-# Automatically detects if data exists and generates if needed
-def run_training_pipeline():
-    """Run the complete training pipeline automatically."""
-    try:
-        from src.cli.run_training import main
-        return main() == 0
-    except Exception as e:
-        print(f"❌ Training pipeline failed: {e}")
-        return False
-```
-
-
-## <img src="readme_images/hippo.jpeg" width="20" height="20" style="vertical-align: middle; margin-right: 8px;"> Manual Docker Commands (Advanced)
-
-<div>
-
-If you prefer to run containers individually or need custom configurations:
-
-### **Build Images**
-```bash
-
-# Windows (without network host flag)
-docker build -f Dockerfile -t alzearly:v1 .
-```
-
-### **Run Individual Services**
-
-**Data Generation:**
-```bash
-docker run --rm -v "$(pwd):/workspace" -v "$(pwd)/../Data/alzearly:/Data" alzearly:v1 python src/cli/run_datagen.py
-```
-
-**Training:**
-```bash
-docker run --rm -v "$(pwd):/workspace" -v "$(pwd)/../Data/alzearly:/Data" alzearly:v1 python src/cli/run_training.py
-```
-
-**Serving (with port mapping):**
-```bash
-docker run --rm -v "$(pwd):/workspace" -v "$(pwd)/../Data/alzearly:/Data" -p 8001:8001 alzearly:v1 python src/api/run_serve.py
-```
-
-**Note:** These commands work on Windows.
-Docker Compose is recommended for easier management.
-
-## <img src="readme_images/hippo.jpeg" width="20" height="20" style="vertical-align: middle; margin-right: 8px;"> API Endpoints
-
-<div>
-
-### **Main Endpoint: POST `/predict`**
-**Check if a patient is at risk for Alzheimer's disease.**
-
-**Request:**
-```json
-{
-  "items": [
-    {
-      "age": 65.0, "bmi": 26.5, "systolic_bp": 140.0, "diastolic_bp": 85.0,
-      "heart_rate": 72.0, "temperature": 37.0, "glucose": 95.0,
-      "cholesterol_total": 200.0, "hdl": 45.0, "ldl": 130.0, "triglycerides": 150.0,
-      "creatinine": 1.2, "hemoglobin": 14.5, "white_blood_cells": 7.5, "platelets": 250.0,
-      "num_encounters": 3, "num_medications": 2, "num_lab_tests": 5
-    }
-  ]
-}
-```
-
-**Response:**
-```json
-{
-  "predictions": [
-    {
-      "probability": 0.75,  // Risk score (0.0 = no risk, 1.0 = high risk)
-      "label": 1            // 0 = low risk, 1 = high risk
-    }
-  ]
-}
-```
-
-### **Other Endpoints:**
-- **GET `/health`** - Service health check
-- **GET `/version`** - Model version info
-- **GET `/docs`** - Interactive API documentation
-- **GET `/`** - API information
-
-</div>
-</div>
-
-## <img src="readme_images/hippo.jpeg" width="20" height="20" style="vertical-align: middle; margin-right: 8px;"> ML Pipeline & Technical Decisions
-
-<div>
-
-### **Core Architecture:**
-- **Patient-level splits** → Prevents data leakage
-- **Feature engineering** → Temporal aggregations (mean, std, min, max, count)
-- **Two-stage feature selection** → Variance threshold + XGBoost importance
-- **Optimized models** → XGBoost (50 trees, hist method) + Logistic Regression (liblinear solver)
-
-### **Key Design Decisions:**
-
-**Why Class Weight Over SMOTE?**
-```python
-# Applied during model training - no data leakage
-params['class_weight'] = 'balanced'  # For Logistic Regression
-scale_pos_weight = neg_count / pos_count  # For XGBoost
-```
-✅ **No data leakage** - Doesn't create synthetic samples in validation/test sets  
-✅ **Computational efficiency** - No additional preprocessing overhead  
-✅ **Production stability** - Preserves original data distribution
-
-**Why Patient-Level Splitting?**
-```python
-# Prevents data leakage by keeping all records from same patient together
-train_patients, val_patients = train_test_split(
-    unique_patients, test_size=0.2, stratify=patient_labels
-)
-```
-🚫 **Prevents leakage** - Patient's future data won't leak into training set  
-📊 **Realistic evaluation** - Simulates real-world deployment scenarios
-
-**Performance Optimizations:**
-- **Conditional data cleaning** → Only processes data if NaN values exist
-- **Optimized hyperparameters** → 2x faster training while maintaining accuracy
-- **Efficient feature selection** → Reduces training time by 50-70%
-
-</div>
-</div>
-
-## <img src="readme_images/hippo.jpeg" width="20" height="20" style="vertical-align: middle; margin-right: 8px;"> Testing the API
-
-<div>
-
-**Easiest way:** Visit `http://localhost:8001/docs` for interactive testing
-
-**Quick test with curl:**
-```bash
-curl -s -X POST http://localhost:8001/predict \
-  -H "Content-Type: application/json" \
-  -d @examples/predict_request.json | jq .
-```
-
-## <img src="readme_images/hippo.jpeg" width="20" height="20" style="vertical-align: middle; margin-right: 8px;"> Required Patient Data Fields
-
-<div>
-
-| Field | Type | Range | Description |
-|-------|------|-------|-------------|
-| `age` | float | 0-120 | Patient age |
-| `bmi` | float | 10-100 | Body mass index |
-| `systolic_bp` | float | 50-300 | Systolic blood pressure |
-| `diastolic_bp` | float | 30-200 | Diastolic blood pressure |
-| `heart_rate` | float | 30-200 | Heart rate |
-| `temperature` | float | 35-42 | Body temperature (Celsius) |
-| `glucose` | float | 20-1000 | Blood glucose level |
-| `cholesterol_total` | float | 50-500 | Total cholesterol |
-| `hdl` | float | 10-200 | HDL cholesterol |
-| `ldl` | float | 10-300 | LDL cholesterol |
-| `triglycerides` | float | 10-1000 | Triglycerides |
-| `creatinine` | float | 0.1-20 | Creatinine level |
-| `hemoglobin` | float | 5-25 | Hemoglobin level |
-| `white_blood_cells` | float | 1-50 | White blood cell count |
-| `platelets` | float | 50-1000 | Platelet count |
-| `num_encounters` | int | ≥0 | Number of healthcare encounters |
-| `num_medications` | int | ≥0 | Number of medications |
-| `num_lab_tests` | int | ≥0 | Number of lab tests |
-
-</div>
-</div>
-
-## <img src="readme_images/hippo.jpeg" width="20" height="20" style="vertical-align: middle; margin-right: 8px;"> Docker Setup & Requirements
-
-<div>
-
-### Prerequisites
-
-* **Docker**: Engine ≥ **20.10** and **Docker Compose v1**
-* **Disk space**:
-
-    * `alzearly:v1` ≈ **1.47 GB**
-  * **Effective on-disk (with layer sharing)**: \~**2–2.5 GB** for images
-  * **Data/artifacts (defaults)**: \~**1–3 GB**
-  * **Recommendation**: keep **≥ 8 GB** free to be safe
-* **Memory**:
-
-  * Serving: **≥1 GB**
-  * Training (XGBoost): **≥4 GB** minimum, **8 GB+** recommended
-* **CPU**: **2+ cores** minimum (4+ recommended)
-* **GPU (optional)**: NVIDIA GPU + NVIDIA Container Toolkit if you plan to use CUDA
-
-
-
-### **Container Specifications**
-| Container | Base Image | Purpose | Key Dependencies |
-|-----------|------------|---------|------------------|
-| `alzearly:v1` | Python 3.10-slim-bullseye | All services (datagen, train, serve) | pandas, polars, numpy, xgboost, sklearn, mlflow, fastapi, uvicorn |
-
-
-
-</div>
-
-## <img src="readme_images/hippo.jpeg" width="20" height="20" style="vertical-align: middle; margin-right: 8px;"> Key Configuration Parameters
-
-<div>
-
-### **Data Generation (`config/data_gen.yaml`)**
-```yaml
-dataset:
-  n_patients: 3000          # Number of patients to generate
-  years: [2021, 2022, 2023, 2024]  # Years to generate data for
-  positive_rate: 0.08       # Alzheimer's positive rate (5-10% recommended)
-```
-
-### **Model Training (`config/model.yaml`)**
-```yaml
-xgboost:
-  n_estimators: 50          # Number of trees (optimized for speed)
-  max_depth: 4              # Tree depth (prevents overfitting)
-  learning_rate: 0.2        # Learning rate (faster convergence)
-  tree_method: "hist"       # Tree building algorithm (2-3x faster)
-
-class_imbalance:
-  method: "class_weight"    # Options: "class_weight", "smote", "none"
-```
-
-</div>
-</div>
-
-## <img src="readme_images/hippo.jpeg" width="20" height="20" style="vertical-align: middle; margin-right: 8px;"> Technical Deep Dive
-
-<div>
-
-### **Core Technologies & Libraries**
-- **🤖 ML Stack**: XGBoost, Scikit-learn, NumPy/Pandas, Polars
-- **📊 MLOps**: MLflow (automatically enabled), Pydantic, FastAPI
-- **🐳 DevOps**: Docker, Volume Mounts, Environment Variables
-
-### **Critical Parameters Explained**
-
-| Parameter | Default | Impact | When to Change |
-|-----------|---------|--------|----------------|
-| `n_patients` | 3000 | Dataset size & training time | **Increase** for better performance<br>**Decrease** for faster iteration |
-| `positive_rate` | 0.08 | Class balance | **Increase** for more positive cases<br>**Decrease** for rare disease simulation |
-| `n_estimators` | 50 | Training speed vs accuracy | **Increase** for better performance<br>**Decrease** for faster training |
-
-### **Performance vs. Accuracy Trade-offs**
-```yaml
-# Fast Training (current settings)
-xgboost:
-  n_estimators: 50      # 2x faster than default
-  max_depth: 4          # Prevents overfitting
-  learning_rate: 0.2    # Faster convergence
-
-# High Accuracy (production settings)
-xgboost:
-  n_estimators: 200     # More trees for better performance
-  max_depth: 6          # Capture more complex patterns
-  learning_rate: 0.1    # More stable training
-```
-
-</div>
-</div>
-
-## <img src="readme_images/hippo.jpeg" width="20" height="20" style="vertical-align: middle; margin-right: 8px;"> Important Notes
-
-<div>
-
-1. **Model Requirements**: The server requires trained model artifacts in `artifacts/latest/` directory
-2. **Medical Disclaimer**: This is a research tool and should not be used for clinical diagnosis
-3. **Port Conflicts**: The server automatically finds available ports to avoid conflicts
-
-</div>
-</div>
-
-## <img src="readme_images/hippo.jpeg" width="20" height="20" style="vertical-align: middle; margin-right: 8px;"> Troubleshooting
-
-<div>
-
-### **Common Issues:**
-- **Port Already in Use**: Let server auto-find port or specify: `python src/api/run_serve.py --port 8005`
-- **Model Not Found**: Ensure training completed and `artifacts/latest/` exists
-- **YAML/PyYAML Issues**: Docker containers handle dependencies automatically
-
-### **Docker Dependencies:**
-All Python dependencies (including PyYAML) are pre-installed in Docker containers. No manual installation required.
-
-
-</div>
-
-## <img src="readme_images/hippo.jpeg" width="20" height="20" style="vertical-align: middle; margin-right: 8px;"> Service Status & Debugging
-
-### Check Service Status
-```bash
-# View all services
-docker compose ps
-
-# View specific service
-docker compose ps serve
-
-# View service logs
-docker compose logs serve
-```
-
-### Common Issues
-- **"Service failed"**: Container may need more startup time (try increasing timeout)
-- **Port conflicts**: Change port in `config/serve.yaml`
-- **Missing artifacts**: Run `docker compose run --rm training` to create model
-- **Cannot serve without data/model**: Must generate data and train model first
-
-## <img src="readme_images/hippo.jpeg" width="20" height="20" style="vertical-align: middle; margin-right: 8px;"> Related Files
-
-<div>
-
-- `docker-compose.yml` - Cross-platform orchestration
-- `Dockerfile` - Main application image
-- `src/api/run_serve.py` - FastAPI server script
-- `src/cli/run_training.py` - Model training script
-- `src/cli/run_datagen.py` - Data generation script
-- `scripts/start_compose.py` - Cross-platform launcher
-- `artifacts/latest/` - Trained model and metadata
-- `requirements.txt` - Python dependencies
-- `config/` - Configuration files directory
-- `src/config.py` - Configuration management system
-
-</div>
-</div>
-
-</div>
-</div>
->>>>>>> ed0af308
+# Alzheimer's Prediction API
+
+A FastAPI-based service for predicting Alzheimer's disease risk from patient clinical data using docker compose.
+
+## Engineering Standards
+
+This repository follows governed engineering rules documented in `docs/rules.mdc` with formal versioning (R-* v1.0+). Rule changes require version bumps and change log entries.
+
+![Model Comparison](readme_images/model_comparison.jpeg)
+
+*Performance comparison between XGBoost and Logistic Regression models across different metrics including accuracy, precision, recall, and F1-score.*
+
+## <img src="readme_images/hippo.jpeg" width="20" height="20" style="vertical-align: middle; margin-right: 8px;"> Architecture & Design
+
+### Local (Docker Compose)
+- **Containers:** `alzearly-datagen`, `alzearly-train`, `alzearly-serve`
+- **Flow:** data → `/Data/featurized/` → train → `artifacts/latest/` → FastAPI serve
+- **Run:** `python scripts/start_compose.py`
+
+### Cloud (GCP)
+- **Region:** `europe-west4` (Netherlands) for EU locality
+- **Data:** GCS for Parquet + model artifacts; BigQuery external table over Parquet
+- **Compute:**  
+  - Cloud Run Jobs → run **datagen** + **train**, save outputs to GCS  
+  - Cloud Run Service → runs FastAPI, loads latest model from GCS, auto-scales to zero
+- **Tracking:** metrics + params saved with artifacts in GCS (optional: MLflow)
+
+**Flows:**  
+- **Local:** Docker volumes hold data + artifacts, FastAPI on port 8001  
+- **Cloud:** Cloud Run Jobs produce data/models in GCS → BigQuery queries data → Cloud Run serves predictions
+
+## <img src="readme_images/hippo.jpeg" width="20" height="20" style="vertical-align: middle; margin-right: 8px;"> Pipeline Architecture & Flow
+
+### Pipeline Overview
+The Alzearly system follows this intelligent pipeline with user control:
+
+1. **Data Generation** (`datagen` service)
+   - Creates synthetic patient data in `../Data/alzearly/raw/`
+   - Preprocesses data to `../Data/alzearly/featurized/`
+   - **Runs when**: Data doesn't exist OR user chooses to regenerate
+
+2. **Model Training** (`training` service)  
+   - Trains ML model using featurized data
+   - Saves artifacts to `artifacts/latest/`
+   - **Runs when**: Model doesn't exist OR user chooses to retrain
+
+3. **API Server** (`serve` service)
+   - Loads trained model and serves FastAPI endpoints
+   - **Runs when**: Both data and model exist
+   - **Cannot run** if data or model are missing
+
+
+## <img src="readme_images/hippo.jpeg" width="20" height="20" style="vertical-align: middle; margin-right: 8px;"> Cloud Pipeline Setup (Google Cloud Platform)
+
+For complete Google Cloud Platform setup instructions, including BigQuery data upload and querying, see: **[docs/google-cloud-setup.md](docs/google-cloud-setup.md)**
+
+### Quick Summary:
+1. **Install Google Cloud CLI** and authenticate
+2. **Generate data** using `make gen-data-tiny`
+3. **Upload to BigQuery**: 
+   ```bash
+   python src/cli/upload_bigQuery.py --data-path /Data/featurized --project-id YOUR_PROJECT_ID
+   ```
+4. **View data** in [BigQuery Console](https://console.cloud.google.com/bigquery)
+
+
+## <img src="readme_images/hippo.jpeg" width="20" height="20" style="vertical-align: middle; margin-right: 8px;"> Quick Start Summary
+
+<div>
+
+**🚀 Get Started in 4 Steps:**
+
+1. **Clone the repository:**
+   ```bash
+   git clone https://github.com/michaljac/alzearly.git
+   cd alzearly
+   ```
+2. **Prerequisites**
+- **Windows:**
+```cmd
+md ..\Data\alzearly\raw
+md ..\Data\alzearly\featurized
+md artifacts
+```
+
+3. **Build the image**
+- **Windows:**
+```bash
+docker build -t alzearly:v1 -f Dockerfile .
+```
+
+4. **Start the services:**
+
+**Option A: Use the Python launcher (Recommended):**
+```bash
+python scripts/start_compose.py
+```
+
+**Option B: Use OS-specific scripts:**
+- **Windows:**
+  ```cmd
+  scripts\start_compose.bat
+  ```
+
+**Re-train if needed:**
+```bash
+python scripts/start_compose.py --retrain
+```
+
+**💡 Port Configuration:**
+The default port is 8001, but you can customize it:
+- **Environment variable:** `APP_PORT=8002 python scripts/start_compose.py`
+- **Config file:** Edit `config/serve.yaml` to change `app_port: 8002`
+- **Auto-port discovery:** If port 8001 is busy, the system will automatically find an available port
+
+
+4. **Access the API:**
+   - **API Documentation:** `http://localhost:8001/docs` (or your configured port)
+   - **Health Check:** `http://localhost:8001/health` (or your configured port)
+   - **Predictions:** `http://localhost:8001/predict` (or your configured port)
+
+
+**That's it!** The pipeline will automatically generate data, train models, and start the API server.
+
+**💡 Automation Features:**
+- **MLflow tracking** is automatically enabled (no user input required)
+- **Port discovery** automatically finds available ports if defaults are busy
+- **Smart data detection** with user prompts for existing data/model regeneration
+
+</div>
+
+
+### **Alternative: Run Individual Services**
+
+**Data Generation Only:**
+```bash
+docker-compose --profile datagen up
+```
+
+**Training Only:**
+```bash
+docker-compose --profile training up
+```
+
+**Serving Only (requires trained models):**
+```bash
+docker-compose --profile serve up
+```
+
+## <img src="readme_images/hippo.jpeg" width="20" height="20" style="vertical-align: middle; margin-right: 8px;"> Manual Service Execution
+
+### Run Individual Services Only
+If you want to run specific parts of the pipeline manually:
+
+#### Generate Data Only
+```bash
+# Create directories first
+mkdir -p ../Data/alzearly/{raw,featurized}
+mkdir -p artifacts
+
+# Generate data (always creates fresh data)
+docker compose run --rm datagen
+```
+
+#### Train Model Only (requires existing data)
+```bash
+# Train model (always creates fresh model)
+docker compose run --rm training
+```
+
+#### Serve API Only (requires existing data + model)
+```bash
+# Start server (only works if data and model exist)
+docker compose up serve
+```
+
+### Service Dependencies & Requirements
+- **Training** requires: Featurized data in `../Data/alzearly/featurized/`
+- **Serving** requires: Model artifacts in `artifacts/latest/`
+- **Data generation** creates: Raw and featurized data directories
+
+### ⚠️ Important Notes
+- **Cannot serve** without existing data and model
+- **Must generate data first** if it doesn't exist
+- **Must train model** after data generation
+- **User choice** determines if existing data/model should be regenerated
+
+## <img src="readme_images/hippo.jpeg" width="20" height="20" style="vertical-align: middle; margin-right: 8px;"> Project Structure
+
+```
+alzearly/                    # Project root
+├── Dockerfile               # Main application image
+├── .dockerignore            # Docker exclusions
+├── src/                     # Source code
+│   ├── api/                # API server code
+│   │   └── run_serve.py    # FastAPI server
+│   ├── cli/                # Command-line tools
+│   │   ├── cli.py          # Main CLI interface
+│   │   ├── run_datagen.py  # Data generation
+│   │   └── run_training.py # Model training
+│   ├── config.py           # Configuration management
+│   ├── data_gen.py         # Data generation logic
+│   ├── preprocess.py       # Data preprocessing
+│   ├── train.py            # Model training
+│   ├── utils.py            # Utility functions
+│   └── ...                 # Other modules
+├── scripts/                 # Platform-specific scripts
+│   ├── start_compose.py    # Cross-platform launcher
+│   └── start_compose.bat   # Windows startup
+├── config/                  # Configuration files
+│   ├── data_gen.yaml       # Data generation config
+│   ├── model.yaml          # Model training config
+│   ├── preprocess.yaml     # Preprocessing config
+│   └── serve.yaml          # Server configuration
+├── tests/                   # Test suite
+├── docker-compose.yml       # Service orchestration
+├── requirements.txt         # Python dependencies
+└── README.md               # This file
+```
+
+## <img src="readme_images/hippo.jpeg" width="20" height="20" style="vertical-align: middle; margin-right: 8px;"> Key Implementation Snippets
+
+**Smart Data Detection in Pipeline:**
+```python
+# Automatically detects if data exists and generates if needed
+def run_training_pipeline():
+    """Run the complete training pipeline automatically."""
+    try:
+        from src.cli.run_training import main
+        return main() == 0
+    except Exception as e:
+        print(f"❌ Training pipeline failed: {e}")
+        return False
+```
+
+
+## <img src="readme_images/hippo.jpeg" width="20" height="20" style="vertical-align: middle; margin-right: 8px;"> Manual Docker Commands (Advanced)
+
+<div>
+
+If you prefer to run containers individually or need custom configurations:
+
+### **Build Images**
+```bash
+
+# Windows (without network host flag)
+docker build -f Dockerfile -t alzearly:v1 .
+```
+
+### **Run Individual Services**
+
+**Data Generation:**
+```bash
+docker run --rm -v "$(pwd):/workspace" -v "$(pwd)/../Data/alzearly:/Data" alzearly:v1 python src/cli/run_datagen.py
+```
+
+**Training:**
+```bash
+docker run --rm -v "$(pwd):/workspace" -v "$(pwd)/../Data/alzearly:/Data" alzearly:v1 python src/cli/run_training.py
+```
+
+**Serving (with port mapping):**
+```bash
+docker run --rm -v "$(pwd):/workspace" -v "$(pwd)/../Data/alzearly:/Data" -p 8001:8001 alzearly:v1 python src/api/run_serve.py
+```
+
+**Note:** These commands work on Windows.
+Docker Compose is recommended for easier management.
+
+## <img src="readme_images/hippo.jpeg" width="20" height="20" style="vertical-align: middle; margin-right: 8px;"> API Endpoints
+
+<div>
+
+### **Main Endpoint: POST `/predict`**
+**Check if a patient is at risk for Alzheimer's disease.**
+
+**Request:**
+```json
+{
+  "items": [
+    {
+      "age": 65.0, "bmi": 26.5, "systolic_bp": 140.0, "diastolic_bp": 85.0,
+      "heart_rate": 72.0, "temperature": 37.0, "glucose": 95.0,
+      "cholesterol_total": 200.0, "hdl": 45.0, "ldl": 130.0, "triglycerides": 150.0,
+      "creatinine": 1.2, "hemoglobin": 14.5, "white_blood_cells": 7.5, "platelets": 250.0,
+      "num_encounters": 3, "num_medications": 2, "num_lab_tests": 5
+    }
+  ]
+}
+```
+
+**Response:**
+```json
+{
+  "predictions": [
+    {
+      "probability": 0.75,  // Risk score (0.0 = no risk, 1.0 = high risk)
+      "label": 1            // 0 = low risk, 1 = high risk
+    }
+  ]
+}
+```
+
+### **Other Endpoints:**
+- **GET `/health`** - Service health check
+- **GET `/version`** - Model version info
+- **GET `/docs`** - Interactive API documentation
+- **GET `/`** - API information
+
+</div>
+</div>
+
+## <img src="readme_images/hippo.jpeg" width="20" height="20" style="vertical-align: middle; margin-right: 8px;"> ML Pipeline & Technical Decisions
+
+<div>
+
+### **Core Architecture:**
+- **Patient-level splits** → Prevents data leakage
+- **Feature engineering** → Temporal aggregations (mean, std, min, max, count)
+- **Two-stage feature selection** → Variance threshold + XGBoost importance
+- **Optimized models** → XGBoost (50 trees, hist method) + Logistic Regression (liblinear solver)
+
+### **Key Design Decisions:**
+
+**Why Class Weight Over SMOTE?**
+```python
+# Applied during model training - no data leakage
+params['class_weight'] = 'balanced'  # For Logistic Regression
+scale_pos_weight = neg_count / pos_count  # For XGBoost
+```
+✅ **No data leakage** - Doesn't create synthetic samples in validation/test sets  
+✅ **Computational efficiency** - No additional preprocessing overhead  
+✅ **Production stability** - Preserves original data distribution
+
+**Why Patient-Level Splitting?**
+```python
+# Prevents data leakage by keeping all records from same patient together
+train_patients, val_patients = train_test_split(
+    unique_patients, test_size=0.2, stratify=patient_labels
+)
+```
+🚫 **Prevents leakage** - Patient's future data won't leak into training set  
+📊 **Realistic evaluation** - Simulates real-world deployment scenarios
+
+**Performance Optimizations:**
+- **Conditional data cleaning** → Only processes data if NaN values exist
+- **Optimized hyperparameters** → 2x faster training while maintaining accuracy
+- **Efficient feature selection** → Reduces training time by 50-70%
+
+</div>
+</div>
+
+## <img src="readme_images/hippo.jpeg" width="20" height="20" style="vertical-align: middle; margin-right: 8px;"> Testing the API
+
+<div>
+
+**Easiest way:** Visit `http://localhost:8001/docs` for interactive testing
+
+**Quick test with curl:**
+```bash
+curl -s -X POST http://localhost:8001/predict \
+  -H "Content-Type: application/json" \
+  -d @examples/predict_request.json | jq .
+```
+
+## <img src="readme_images/hippo.jpeg" width="20" height="20" style="vertical-align: middle; margin-right: 8px;"> Required Patient Data Fields
+
+<div>
+
+| Field | Type | Range | Description |
+|-------|------|-------|-------------|
+| `age` | float | 0-120 | Patient age |
+| `bmi` | float | 10-100 | Body mass index |
+| `systolic_bp` | float | 50-300 | Systolic blood pressure |
+| `diastolic_bp` | float | 30-200 | Diastolic blood pressure |
+| `heart_rate` | float | 30-200 | Heart rate |
+| `temperature` | float | 35-42 | Body temperature (Celsius) |
+| `glucose` | float | 20-1000 | Blood glucose level |
+| `cholesterol_total` | float | 50-500 | Total cholesterol |
+| `hdl` | float | 10-200 | HDL cholesterol |
+| `ldl` | float | 10-300 | LDL cholesterol |
+| `triglycerides` | float | 10-1000 | Triglycerides |
+| `creatinine` | float | 0.1-20 | Creatinine level |
+| `hemoglobin` | float | 5-25 | Hemoglobin level |
+| `white_blood_cells` | float | 1-50 | White blood cell count |
+| `platelets` | float | 50-1000 | Platelet count |
+| `num_encounters` | int | ≥0 | Number of healthcare encounters |
+| `num_medications` | int | ≥0 | Number of medications |
+| `num_lab_tests` | int | ≥0 | Number of lab tests |
+
+</div>
+</div>
+
+## <img src="readme_images/hippo.jpeg" width="20" height="20" style="vertical-align: middle; margin-right: 8px;"> Docker Setup & Requirements
+
+<div>
+
+### Prerequisites
+
+* **Docker**: Engine ≥ **20.10** and **Docker Compose v1**
+* **Disk space**:
+
+    * `alzearly:v1` ≈ **1.47 GB**
+  * **Effective on-disk (with layer sharing)**: \~**2–2.5 GB** for images
+  * **Data/artifacts (defaults)**: \~**1–3 GB**
+  * **Recommendation**: keep **≥ 8 GB** free to be safe
+* **Memory**:
+
+  * Serving: **≥1 GB**
+  * Training (XGBoost): **≥4 GB** minimum, **8 GB+** recommended
+* **CPU**: **2+ cores** minimum (4+ recommended)
+* **GPU (optional)**: NVIDIA GPU + NVIDIA Container Toolkit if you plan to use CUDA
+
+
+
+### **Container Specifications**
+| Container | Base Image | Purpose | Key Dependencies |
+|-----------|------------|---------|------------------|
+| `alzearly:v1` | Python 3.10-slim-bullseye | All services (datagen, train, serve) | pandas, polars, numpy, xgboost, sklearn, mlflow, fastapi, uvicorn |
+
+
+
+</div>
+
+## <img src="readme_images/hippo.jpeg" width="20" height="20" style="vertical-align: middle; margin-right: 8px;"> Key Configuration Parameters
+
+<div>
+
+### **Data Generation (`config/data_gen.yaml`)**
+```yaml
+dataset:
+  n_patients: 3000          # Number of patients to generate
+  years: [2021, 2022, 2023, 2024]  # Years to generate data for
+  positive_rate: 0.08       # Alzheimer's positive rate (5-10% recommended)
+```
+
+### **Model Training (`config/model.yaml`)**
+```yaml
+xgboost:
+  n_estimators: 50          # Number of trees (optimized for speed)
+  max_depth: 4              # Tree depth (prevents overfitting)
+  learning_rate: 0.2        # Learning rate (faster convergence)
+  tree_method: "hist"       # Tree building algorithm (2-3x faster)
+
+class_imbalance:
+  method: "class_weight"    # Options: "class_weight", "smote", "none"
+```
+
+</div>
+</div>
+
+## <img src="readme_images/hippo.jpeg" width="20" height="20" style="vertical-align: middle; margin-right: 8px;"> Technical Deep Dive
+
+<div>
+
+### **Core Technologies & Libraries**
+- **🤖 ML Stack**: XGBoost, Scikit-learn, NumPy/Pandas, Polars
+- **📊 MLOps**: MLflow (automatically enabled), Pydantic, FastAPI
+- **🐳 DevOps**: Docker, Volume Mounts, Environment Variables
+
+### **Critical Parameters Explained**
+
+| Parameter | Default | Impact | When to Change |
+|-----------|---------|--------|----------------|
+| `n_patients` | 3000 | Dataset size & training time | **Increase** for better performance<br>**Decrease** for faster iteration |
+| `positive_rate` | 0.08 | Class balance | **Increase** for more positive cases<br>**Decrease** for rare disease simulation |
+| `n_estimators` | 50 | Training speed vs accuracy | **Increase** for better performance<br>**Decrease** for faster training |
+
+### **Performance vs. Accuracy Trade-offs**
+```yaml
+# Fast Training (current settings)
+xgboost:
+  n_estimators: 50      # 2x faster than default
+  max_depth: 4          # Prevents overfitting
+  learning_rate: 0.2    # Faster convergence
+
+# High Accuracy (production settings)
+xgboost:
+  n_estimators: 200     # More trees for better performance
+  max_depth: 6          # Capture more complex patterns
+  learning_rate: 0.1    # More stable training
+```
+
+</div>
+</div>
+
+## <img src="readme_images/hippo.jpeg" width="20" height="20" style="vertical-align: middle; margin-right: 8px;"> Important Notes
+
+<div>
+
+1. **Model Requirements**: The server requires trained model artifacts in `artifacts/latest/` directory
+2. **Medical Disclaimer**: This is a research tool and should not be used for clinical diagnosis
+3. **Port Conflicts**: The server automatically finds available ports to avoid conflicts
+
+</div>
+</div>
+
+## <img src="readme_images/hippo.jpeg" width="20" height="20" style="vertical-align: middle; margin-right: 8px;"> Troubleshooting
+
+<div>
+
+### **Common Issues:**
+- **Port Already in Use**: Let server auto-find port or specify: `python src/api/run_serve.py --port 8005`
+- **Model Not Found**: Ensure training completed and `artifacts/latest/` exists
+- **YAML/PyYAML Issues**: Docker containers handle dependencies automatically
+
+### **Docker Dependencies:**
+All Python dependencies (including PyYAML) are pre-installed in Docker containers. No manual installation required.
+
+
+</div>
+
+## <img src="readme_images/hippo.jpeg" width="20" height="20" style="vertical-align: middle; margin-right: 8px;"> Service Status & Debugging
+
+### Check Service Status
+```bash
+# View all services
+docker compose ps
+
+# View specific service
+docker compose ps serve
+
+# View service logs
+docker compose logs serve
+```
+
+### Common Issues
+- **"Service failed"**: Container may need more startup time (try increasing timeout)
+- **Port conflicts**: Change port in `config/serve.yaml`
+- **Missing artifacts**: Run `docker compose run --rm training` to create model
+- **Cannot serve without data/model**: Must generate data and train model first
+
+## <img src="readme_images/hippo.jpeg" width="20" height="20" style="vertical-align: middle; margin-right: 8px;"> Related Files
+
+<div>
+
+- `docker-compose.yml` - Cross-platform orchestration
+- `Dockerfile` - Main application image
+- `src/api/run_serve.py` - FastAPI server script
+- `src/cli/run_training.py` - Model training script
+- `src/cli/run_datagen.py` - Data generation script
+- `scripts/start_compose.py` - Cross-platform launcher
+- `artifacts/latest/` - Trained model and metadata
+- `requirements.txt` - Python dependencies
+- `config/` - Configuration files directory
+- `src/config.py` - Configuration management system
+
+</div>
+</div>
+
+</div>
+</div>